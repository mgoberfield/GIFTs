This repository is a scientific product and is not official communication of the National Oceanic and Atmospheric Administration (NOAA),
or the United States Department of Commerce (DOC). All NOAA GitHub project code is provided on an ‘as is’ basis and the user assumes
responsibility for its use. Any claims against the Department of Commerce or Department of Commerce bureaus stemming from the use of this
GitHub project will be governed by all applicable federal law. Any reference to specific commercial products, processes, or services by
service mark, trademark, manufacturer, or otherwise, does not constitute or imply their endorsement, recommendation, or favoring by the
Department of Commerce. The Department of Commerce seal and logo, or the seal and logo of a DOC bureau, shall not be used in any manner to
imply endorsement of any commercial product or activity by DOC or the United States Government.

<<<<<<< HEAD
-------------------------------------------------------------------------------

# Generate IWXXM From TAC
This repository hosts software provided by the United States National Weather Service that transforms Annex 3 Traditional Alphanumeric Code (TAC) forms into IWXXM format.
=======
# GIFTs - Generate IWXXM From TAC software
This repository hosts software provided by the United States' National Weather Service that transforms Annex 3 Traditional Alphanumeric
Code (TAC) forms into IWXXM format.
>>>>>>> 803c63c5

The ICAO Meteorological Information Exchange Model (IWXXM) is a format for reporting weather information in eXtensible Markup Language
(XML). The IWXXM XML schemas, developed and hosted by the WMO in association with ICAO, are used to encode aviation products described in
the Meteorological Service for International Air Navigation, Annex 3 to the Convention on International Civil Aviation.

Version 3.0 of the IWXXM XML schemas encode METAR, SPECI, TAF, SIGMET, AIRMET, Volcanic Ash Advisory, Tropical Cyclone Advisory, and Space
Weather Advisory reports.

<<<<<<< HEAD
This repository contains software, written exclusively in the Python language, that transforms the current TAC form of these reports into IWXXM XML documents. The advantage of the Python language is its popularity, rich functionality, and wide availability under many different computer operating systems.

-------------------------------------------------------------------------------
## Introduction
IWXXM will become a WMO standard in November 2020. Met Watch Offices shall disseminate METAR, SPECI, TAF, AIRMET, SIGMET products and Tropical Cyclone, Volcanic Ash and Space Weather Advisories in IWXXM form on that date.

As XML may be unfamiliar technology to those without an IT background, MDL is providing this software to assist Met Offices in implementing the new WMO standard.

## Prequisites
This software is written entirely in the Python language. A python interpreter version 2.7 or better is required for this software.

## Installation
To install GIFTs for a particular IWXXM product, perform the following command::

	$ cd /path/to/GIFTs/repository_clone
	$ python setup.py install [METAR|SWA|TAF|TCA|VAA|ALL]


configuration
   - xmlConfig
   - database
   
using the software
   - 
   - t2x.py   
caveats and limits
=======
This repository contains software, written exclusively in the Python language, that transforms the current TAC form of these reports into
IWXXM XML documents. The advantage of the Python language is its popularity, rich functionality, and wide availability under many
different computer operating systems.
>>>>>>> 803c63c5
<|MERGE_RESOLUTION|>--- conflicted
+++ resolved
@@ -6,16 +6,10 @@
 Department of Commerce. The Department of Commerce seal and logo, or the seal and logo of a DOC bureau, shall not be used in any manner to
 imply endorsement of any commercial product or activity by DOC or the United States Government.
 
-<<<<<<< HEAD
 -------------------------------------------------------------------------------
 
 # Generate IWXXM From TAC
 This repository hosts software provided by the United States National Weather Service that transforms Annex 3 Traditional Alphanumeric Code (TAC) forms into IWXXM format.
-=======
-# GIFTs - Generate IWXXM From TAC software
-This repository hosts software provided by the United States' National Weather Service that transforms Annex 3 Traditional Alphanumeric
-Code (TAC) forms into IWXXM format.
->>>>>>> 803c63c5
 
 The ICAO Meteorological Information Exchange Model (IWXXM) is a format for reporting weather information in eXtensible Markup Language
 (XML). The IWXXM XML schemas, developed and hosted by the WMO in association with ICAO, are used to encode aviation products described in
@@ -24,7 +18,6 @@
 Version 3.0 of the IWXXM XML schemas encode METAR, SPECI, TAF, SIGMET, AIRMET, Volcanic Ash Advisory, Tropical Cyclone Advisory, and Space
 Weather Advisory reports.
 
-<<<<<<< HEAD
 This repository contains software, written exclusively in the Python language, that transforms the current TAC form of these reports into IWXXM XML documents. The advantage of the Python language is its popularity, rich functionality, and wide availability under many different computer operating systems.
 
 -------------------------------------------------------------------------------
@@ -51,8 +44,3 @@
    - 
    - t2x.py   
 caveats and limits
-=======
-This repository contains software, written exclusively in the Python language, that transforms the current TAC form of these reports into
-IWXXM XML documents. The advantage of the Python language is its popularity, rich functionality, and wide availability under many
-different computer operating systems.
->>>>>>> 803c63c5
